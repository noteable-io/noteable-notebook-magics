[tool.poetry]
authors = ["Eli Wilson <eli@noteable.io>"]
description = "IPython Magics for Noteable"
name = "noteable_magics"
<<<<<<< HEAD
version = "1.2.1"
=======
version = "1.2.0"
>>>>>>> c461345b

[tool.poetry.dependencies]
GitPython = "^3.1.14"
backoff = "^1.10.0"
click = "^7.0.0"
ipython = "^7.20.0"
ipython-sql = "^0.4.0"
openpyxl = "^3.0.7"
pandas = "^1.2.1"
pyarrow = "^3.0.0"
pydantic = "^1.7.3"
python = "^3.8"
rich = "^10.1.0"
unidiff = "^0.6.0"
xlrd = "^2.0.1"
structlog = "^21.1.0"
httpx = "^0.18.2"

[tool.poetry.dev-dependencies]
black = "^20.8b1"
flake8 = "^3.9.0"
isort = "^5.8.0"
notebook = "^6.3.0"
tox = "^3.23.1"
pytest-cov = "^2.12.0"
pytest-mock = "^3.6.1"
pytest-timeout = "^1.4.2"
requests = "^2.25.1"
setuptools = "^57.1.0"

[build-system]
build-backend = "poetry.core.masonry.api"
requires = ["poetry-core>=1.0.0"]

[tool.black]
exclude = '''
/(
    \.git
  | \.hg
  | \.mypy_cache
  | \.tox
  | \.venv
  | _build
  | buck-out
  | build
  | dist
)/
'''
include = '\.pyi?$'
line-length = 100
skip-string-normalization = true

[tool.isort]
include_trailing_comma = true
known_third_party = ["nbformat"]
line_length = 100
multi_line_output = 3<|MERGE_RESOLUTION|>--- conflicted
+++ resolved
@@ -2,16 +2,13 @@
 authors = ["Eli Wilson <eli@noteable.io>"]
 description = "IPython Magics for Noteable"
 name = "noteable_magics"
-<<<<<<< HEAD
 version = "1.2.1"
-=======
-version = "1.2.0"
->>>>>>> c461345b
 
 [tool.poetry.dependencies]
 GitPython = "^3.1.14"
 backoff = "^1.10.0"
 click = "^7.0.0"
+httpx = "^0.18.2"
 ipython = "^7.20.0"
 ipython-sql = "^0.4.0"
 openpyxl = "^3.0.7"
@@ -20,22 +17,21 @@
 pydantic = "^1.7.3"
 python = "^3.8"
 rich = "^10.1.0"
+structlog = "^21.1.0"
 unidiff = "^0.6.0"
 xlrd = "^2.0.1"
-structlog = "^21.1.0"
-httpx = "^0.18.2"
 
 [tool.poetry.dev-dependencies]
 black = "^20.8b1"
 flake8 = "^3.9.0"
 isort = "^5.8.0"
 notebook = "^6.3.0"
-tox = "^3.23.1"
 pytest-cov = "^2.12.0"
 pytest-mock = "^3.6.1"
 pytest-timeout = "^1.4.2"
 requests = "^2.25.1"
 setuptools = "^57.1.0"
+tox = "^3.23.1"
 
 [build-system]
 build-backend = "poetry.core.masonry.api"
