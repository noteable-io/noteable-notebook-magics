[tool.poetry]
authors = ["Eli Wilson <eli@noteable.io>"]
description = "IPython Magics for Noteable"
name = "noteable"
version = "2.0.0"

[tool.poetry.dependencies]
GitPython = "^3.1.30"
httpx = { extras = ["http2"], version = "^0.23.0" }
backoff = "^2.2.1"
click = "^8.0.4"                                       # pinned until black is updated to not use internal module that was removed by click in 8.1.0; https://github.com/psf/black/issues/2964
ipython = { extras = ["kernel"], version = "^8.10.0" }
openpyxl = "^3.0.7"
pandas = "^1.5.3"
pydantic = "^2.0"
python = "^3.8"
rich = "13.2.0"
unidiff = "^0.6.0"
xlrd = "^2.0.1"
prettytable = "^3.3.0"
structlog = "^23.2.0"
# One or more datasource drivers are not ready for SQLA 2.0.
SQLAlchemy = "<=2.0.0"
# snowflake 1.4.4 demands "please install a version that adheres to: 'pyarrow<8.1.0,>=8.0.0; extra == "pandas"'"
<<<<<<< HEAD
# version=">=8.0.0,<8.1.0"}
#pyarrow = {extras = ["pandas"]}
=======
pyarrow = { extras = ["pandas"], version = ">=8.0.0,<8.1.0" }
>>>>>>> b9575f4f
sqlparse = "^0.4.4"
# Alternative build of JinjaSQL that's Jinja3 compatible. Up until
# https://github.com/sripathikrishnan/jinjasql/pull/53 gets merged, anyway
# (Note: Check this periodically. Last checked Jan 27, 2023.)
jinjasql = { git = "https://github.com/yakhu/jinjasql.git", rev = "f8c62d1bea97d0320bb3676f4f83bd2357ccfe55" }
#
# datasource drivers.
duckdb-engine = "^0.9.2"
<<<<<<< HEAD
psycopg2 = {version = "2.9.5"}
redshift-connector = {version = "2.0.915"}
sqlalchemy-redshift = {version = "0.8.14"}
google-cloud-bigquery-storage = "2.22.0"
snowflake-sqlalchemy = {version = "1.5.0"}
sqlalchemy-bigquery = {version = "1.8.0", python = ">=3.8,<3.11"}
sqlalchemy-databricks = {version = "0.2.0"}
trino = {version = "0.313.0", extras = ["sqlalchemy"]}
=======
psycopg2 = { version = "2.9.5" }
redshift-connector = { version = "2.0.910" }
sqlalchemy-redshift = { version = "0.8.12" }
google-cloud-bigquery-storage = "2.6.3"
snowflake-sqlalchemy = { version = "1.4.7" }
sqlalchemy-bigquery = { version = "1.5.0", python = ">=3.8,<3.11" }
sqlalchemy-databricks = { version = "0.2.0" }
trino = { version = "0.313.0", extras = ["sqlalchemy"] }
>>>>>>> b9575f4f
greenlet = "^1.1.3"
sqlalchemy-cockroachdb = "^1.4.4"
pyathena = { extras = ["sqlalchemy"], version = "^2.18.1" }
# original mysql / maraiadb / singlesource datasources use this (slower, inferior) pure python driver ...
pymysql = { version = "1.0.2" }
# But newer created  mysql / maraiadb ones (post Ghana 2023 release) will use this C-based driver.
mysqlclient = { version = "2.1.1" }
# And singlesource will be using this explicit dialect.
singlestoredb = { version = "0.8.1", extras = ["sqlalchemy"] }
# Use clickhouse-sqlalchemy==0.2.3 for now since 0.2.4 requires greenlet >= 2.0.1 for async support
# which conflicts with the greenlet version required above.
clickhouse-sqlalchemy = { version = "0.2.3" }
tqdm = "^4.65.0"
pyodbc = "4.0.39"

[tool.poetry.group.dev.dependencies]
black = "^22.1.0"
flake8 = "^4.0.1"
isort = "^5.10.1"
pytest-cov = "^2.12.0"
pytest-mock = "^3.6.1"
pytest-timeout = "^1.4.2"
setuptools = "^65.3.0"
tox = "^3.23.1"
managed-service-fixtures = "^0.3.1"
requests-mock = "^1.10.0"
safety = "^2.3.5"
bump-pydantic = "^0.7.0"


[build-system]
build-backend = "poetry.core.masonry.api"
requires = ["poetry-core>=1.0.0"]

[tool.black]
exclude = '''
/(
    \.git
  | \.hg
  | \.mypy_cache
  | \.tox
  | \.venv
  | _build
  | buck-out
  | build
  | dist
)/
'''
include = '\.pyi?$'
line-length = 100
skip-string-normalization = true

[tool.isort]
include_trailing_comma = true
known_third_party = ["nbformat"]
line_length = 100
multi_line_output = 3<|MERGE_RESOLUTION|>--- conflicted
+++ resolved
@@ -8,7 +8,7 @@
 GitPython = "^3.1.30"
 httpx = { extras = ["http2"], version = "^0.23.0" }
 backoff = "^2.2.1"
-click = "^8.0.4"                                       # pinned until black is updated to not use internal module that was removed by click in 8.1.0; https://github.com/psf/black/issues/2964
+click = "^8.0.4" # pinned until black is updated to not use internal module that was removed by click in 8.1.0; https://github.com/psf/black/issues/2964
 ipython = { extras = ["kernel"], version = "^8.10.0" }
 openpyxl = "^3.0.7"
 pandas = "^1.5.3"
@@ -22,12 +22,8 @@
 # One or more datasource drivers are not ready for SQLA 2.0.
 SQLAlchemy = "<=2.0.0"
 # snowflake 1.4.4 demands "please install a version that adheres to: 'pyarrow<8.1.0,>=8.0.0; extra == "pandas"'"
-<<<<<<< HEAD
-# version=">=8.0.0,<8.1.0"}
-#pyarrow = {extras = ["pandas"]}
-=======
-pyarrow = { extras = ["pandas"], version = ">=8.0.0,<8.1.0" }
->>>>>>> b9575f4f
+#snowflake = { version = ">=8.0.0,<8.1.0" }
+#pyarrow = {extras = ["pandas"]} # TODO: come back to this if needed?
 sqlparse = "^0.4.4"
 # Alternative build of JinjaSQL that's Jinja3 compatible. Up until
 # https://github.com/sripathikrishnan/jinjasql/pull/53 gets merged, anyway
@@ -36,7 +32,6 @@
 #
 # datasource drivers.
 duckdb-engine = "^0.9.2"
-<<<<<<< HEAD
 psycopg2 = {version = "2.9.5"}
 redshift-connector = {version = "2.0.915"}
 sqlalchemy-redshift = {version = "0.8.14"}
@@ -45,16 +40,6 @@
 sqlalchemy-bigquery = {version = "1.8.0", python = ">=3.8,<3.11"}
 sqlalchemy-databricks = {version = "0.2.0"}
 trino = {version = "0.313.0", extras = ["sqlalchemy"]}
-=======
-psycopg2 = { version = "2.9.5" }
-redshift-connector = { version = "2.0.910" }
-sqlalchemy-redshift = { version = "0.8.12" }
-google-cloud-bigquery-storage = "2.6.3"
-snowflake-sqlalchemy = { version = "1.4.7" }
-sqlalchemy-bigquery = { version = "1.5.0", python = ">=3.8,<3.11" }
-sqlalchemy-databricks = { version = "0.2.0" }
-trino = { version = "0.313.0", extras = ["sqlalchemy"] }
->>>>>>> b9575f4f
 greenlet = "^1.1.3"
 sqlalchemy-cockroachdb = "^1.4.4"
 pyathena = { extras = ["sqlalchemy"], version = "^2.18.1" }
